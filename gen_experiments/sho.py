--- conflicted
+++ resolved
@@ -45,10 +45,6 @@
     )
 
     model.fit(x_train, quiet=True, multiple_trajectories=True)
-<<<<<<< HEAD
-    coefficients = model.coefficients()
-=======
->>>>>>> 12c9bdf8
     coeff_true = [
         {"x": -.1, "y": 2},
         {"x": -2, "y": -.1},
