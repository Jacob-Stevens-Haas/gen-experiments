--- conflicted
+++ resolved
@@ -25,17 +25,11 @@
 # Since the point of the package is reproducibility, incl. all dev
 # dependencies
 dependencies = [
-<<<<<<< HEAD
-  "mitosis @ git+https://github.com/Jacob-Stevens-Haas/mitosis",
-  "derivative",
-  "pysindy @ git+https://github.com/dynamicslab/pysindy@master",
-=======
   "mitosis @ git+https://github.com/Jacob-Stevens-Haas/mitosis@master",
   "derivative @ git+https://github.com/Jacob-Stevens-Haas/derivative@hyperparams",
   "pysindy[cvxpy,miosr] @ git+https://github.com/dynamicslab/pysindy@master",
   "kalman @ git+https://github.com/Jacob-Stevens-Haas/kalman@0.1.0",
   "auto_ks @ git+https://github.com/cvxgrp/auto_ks.git@e60bcc6",
->>>>>>> c1dad3df
   "pytest >= 6.0.0",
   "pytest-cov",
   "flake8",
