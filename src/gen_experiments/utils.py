from collections import defaultdict
from dataclasses import dataclass, field
from itertools import chain
from types import ModuleType
<<<<<<< HEAD
from typing import Sequence, Mapping, Optional, Collection, Callable
=======
from typing import Sequence, Mapping, Optional, Collection, Any
>>>>>>> 0dec6095
from math import ceil
from warnings import warn

import matplotlib.pyplot as plt
import kalman
import numpy as np
import seaborn as sns
import scipy
import pysindy as ps
import sklearn
import auto_ks as aks

INTEGRATOR_KEYWORDS = {"rtol": 1e-12, "method": "LSODA", "atol": 1e-12}
PAL = sns.color_palette("Set1")
PLOT_KWS = dict(alpha=0.7, linewidth=3)


def gen_data(
    rhs_func,
    n_coord,
    seed=None,
    n_trajectories=1,
    x0_center=None,
    ic_stdev=3,
    noise_abs=None,
    noise_rel=None,
    nonnegative=False,
    dt=0.01,
    t_end=10,
):
    """Generate random training and test data

    Note that test data has no noise.

    Arguments:
        rhs_func (Callable): the function to integrate
        n_coord (int): number of coordinates needed for rhs_func
        seed (int): the random seed for number generation
        n_trajectories (int): number of trajectories of training data
        x0_center (np.array): center of random initial conditions
        ic_stdev (float): standard deviation for generating initial
            conditions
        noise_abs (float): measurement noise standard deviation.
            Defaults to .1 if noise_rel is None.
        noise_rel (float): measurement noise-to-signal power ratio.
            Either noise_abs or noise_rel must be None.  Defaults to
            None.
        nonnegative (bool): Whether x0 must be nonnegative, such as for
            population models.  If so, a gamma distribution is
            used, rather than a normal distribution.

    Returns:
        dt, t_train, x_train, x_test, x_dot_test, x_train_true
    """
    if noise_abs is not None and noise_rel is not None:
        raise ValueError("Cannot specify both noise_abs and noise_rel")
    elif noise_abs is None and noise_rel is None:
        noise_abs = 0.1
    rng = np.random.default_rng(seed)
    if x0_center is None:
        x0_center = np.zeros((n_coord))
    t_train = np.arange(0, t_end, dt)
    t_train_span = (t_train[0], t_train[-1])
    if nonnegative:
        shape = ((x0_center + 1) / ic_stdev) ** 2
        scale = ic_stdev**2 / (x0_center + 1)
        x0_train = np.array(
            [rng.gamma(k, theta, n_trajectories) for k, theta in zip(shape, scale)]
        ).T
        x0_test = np.array(
            [
                rng.gamma(k, theta, ceil(n_trajectories / 2))
                for k, theta in zip(shape, scale)
            ]
        ).T
    else:
        x0_train = ic_stdev * rng.standard_normal((n_trajectories, n_coord)) + x0_center
        x0_test = (
            ic_stdev * rng.standard_normal((ceil(n_trajectories / 2), n_coord))
            + x0_center
        )
    x_train = []
    for traj in range(n_trajectories):
        x_train.append(
            scipy.integrate.solve_ivp(
                rhs_func,
                t_train_span,
                x0_train[traj, :],
                t_eval=t_train,
                **INTEGRATOR_KEYWORDS,
            ).y.T
        )

    def _drop_and_warn(arrs):
        maxlen = max(arr.shape[0] for arr in arrs)

        def _alert_short(arr):
            if arr.shape[0] < maxlen:
                warn(message="Dropping simulation due to blow-up")
                return False
            return True

        arrs = list(filter(_alert_short, arrs))
        if len(arrs) == 0:
            raise ValueError(
                "Simulations failed due to blow-up.  System is too stiff for solver's"
                " numerical tolerance"
            )
        return arrs

    x_train = _drop_and_warn(x_train)
    x_train = np.stack(x_train)
    x_test = []
    for traj in range(ceil(n_trajectories / 2)):
        x_test.append(
            scipy.integrate.solve_ivp(
                rhs_func,
                t_train_span,
                x0_test[traj, :],
                t_eval=t_train,
                **INTEGRATOR_KEYWORDS,
            ).y.T
        )
    x_test = _drop_and_warn(x_test)
    x_test = np.array(x_test)
    x_dot_test = np.array([[rhs_func(0, xij) for xij in xi] for xi in x_test])
    x_train_true = np.copy(x_train)
    if noise_rel is not None:
        noise_abs = np.sqrt(_signal_avg_power(x_test) * noise_rel)
    x_train = x_train + noise_abs * rng.standard_normal(x_train.shape)
    x_train = [xi for xi in x_train]
    x_test = [xi for xi in x_test]
    x_dot_test = [xi for xi in x_dot_test]
    return dt, t_train, x_train, x_test, x_dot_test, x_train_true

def gen_pde_data(
    rhs_func: Callable,
    init_cond: np.ndarray,
    args: tuple,
    dimension: int,
    seed: int | None = None,
    noise_abs: float | None = None,
    noise_rel: float | None = None,
    dt: float = 0.01,
    t_end: int = 100,
):
    """Generate PDE measurement data for training

    For simplicity, Trajectories have been removed,
    Test data is the same as Train data.

    Arguments:
        rhs_func: the function to integrate
        init_cond: Initial Conditions for the PDE
        args: Arguments for rhsfunc 
        seed (int): the random seed for number generation
        noise_abs (float): measurement noise standard deviation.
            Defaults to .1 if noise_rel is None.
        noise_rel (float): measurement noise relative to amplitude of
            true data.  Amplitude of data is calculated as the max value
             of the power spectrum.  Either noise_abs or noise_rel must
             be None.  Defaults to None.
        dt (float): time step for the PDE simulation
        t_end (int): total time for the PDE simulation

    Returns:
        dt, t_train, x_train, x_test, x_dot_test, x_train_true
    """
    if noise_abs is not None and noise_rel is not None:
        raise ValueError("Cannot specify both noise_abs and noise_rel")
    elif noise_abs is None and noise_rel is None:
        noise_abs = .1
    rng = np.random.default_rng(seed)
    t_train = np.arange(0, t_end, dt)
    t_train_span = (t_train[0], t_train[-1])
    x_train = []
    x_train.append(
            scipy.integrate.solve_ivp(
            rhs_func,
            t_train_span,
            init_cond,
            t_eval=t_train,
            args=args, 
            **INTEGRATOR_KEYWORDS
        ).y.T
    )
    t, x = x_train[0].shape
    x_train = np.stack(x_train, axis=-1)
    if dimension==1:
        pass
    elif dimension==2:
        x_train = np.reshape(x_train, (t, int(np.sqrt(x)), int(np.sqrt(x)), 1))
    elif dimension==3:
        x_train = np.reshape(x_train, (t, int(np.cbrt(x)), int(np.cbrt(x)), int(np.cbrt(x)), 1))
    x_test = x_train
    x_test = np.moveaxis(x_test, -1, 0)
    x_dot_test = np.array(
        [[rhs_func(0, xij, args[0], args[1]) for xij in xi] for xi in x_test]
    )
    if dimension==1:
        x_dot_test = [np.moveaxis(x_dot_test, [0, 1], [-1, -2])]
        pass
    elif dimension==2:
        x_dot_test = np.reshape(x_dot_test, (t, int(np.sqrt(x)), int(np.sqrt(x)), 1))
        x_dot_test = [np.moveaxis(x_dot_test, 0, -2)]
    elif dimension==3:
        x_dot_test = np.reshape(x_dot_test, (t, int(np.cbrt(x)), int(np.cbrt(x)), int(np.cbrt(x)), 1))
        x_dot_test = [np.moveaxis(x_dot_test, 0, -2)]
    x_train_true = np.copy(x_train)
    if noise_rel is not None:
        noise_abs = _max_amplitude(x_test) * noise_rel
    x_train = x_train + noise_abs * rng.standard_normal(x_train.shape)
    x_train = [np.moveaxis(x_train, 0, -2)]
    x_train_true = np.moveaxis(x_train_true, 0, -2)
    x_test = [np.moveaxis(x_test, [0, 1], [-1, -2])]
    return dt, t_train, x_train, x_test, x_dot_test, x_train_true


def _max_amplitude(signal: np.ndarray):
    return np.abs(scipy.fft.rfft(signal, axis=0)[1:]).max() / np.sqrt(len(signal))


def _signal_avg_power(signal: np.ndarray) -> float:
    return np.square(signal).mean()


def diff_lookup(kind):
    normalized_kind = kind.lower().replace(" ", "")
    if normalized_kind == "finitedifference":
        return ps.FiniteDifference
    if normalized_kind == "smoothedfinitedifference":
        return ps.SmoothedFiniteDifference
    elif normalized_kind == "sindy":
        return ps.SINDyDerivative
    else:
        raise ValueError


def feature_lookup(kind):
    normalized_kind = kind.lower().replace(" ", "")
    if normalized_kind is None:
        return ps.PolynomialLibrary
    elif normalized_kind == "polynomial":
        return ps.PolynomialLibrary
    elif normalized_kind == "fourier":
        return ps.FourierLibrary
    elif normalized_kind == "weak":
        return ps.WeakPDELibrary
    elif normalized_kind == "pde":
        return ps.PDELibrary
    else:
        raise ValueError


def opt_lookup(kind):
    normalized_kind = kind.lower().replace(" ", "")
    if normalized_kind == "stlsq":
        return ps.STLSQ
    elif normalized_kind == "sr3":
        return ps.SR3
    elif normalized_kind == "miosr":
        return ps.MIOSR
    elif normalized_kind == "ensemble":
        return ps.EnsembleOptimizer
    else:
        raise ValueError


def plot_coefficients(
    coefficients, input_features=None, feature_names=None, ax=None, **heatmap_kws
):
    if input_features is None:
        input_features = [r"$\dot x_" + f"{k}$" for k in range(coefficients.shape[0])]
    else:
        input_features = [r"$\dot " + f"{fi}$" for fi in input_features]

    if feature_names is None:
        feature_names = [f"f{k}" for k in range(coefficients.shape[1])]

    with sns.axes_style(style="white", rc={"axes.facecolor": (0, 0, 0, 0)}):
        if ax is None:
            fig, ax = plt.subplots(1, 1)

        heatmap_args = {
            "xticklabels": input_features,
            "yticklabels": feature_names,
            "center": 0.0,
            "cmap": sns.color_palette("vlag", n_colors=20, as_cmap=True),
            "ax": ax,
            "linewidths": 0.1,
            "linecolor": "whitesmoke",
        }
        heatmap_args.update(**heatmap_kws)

        sns.heatmap(coefficients.T, **heatmap_args)

        ax.tick_params(axis="y", rotation=0)

    return ax


def compare_coefficient_plots(
    coefficients_est, coefficients_true, input_features=None, feature_names=None
):
    n_cols = len(coefficients_est)

    def signed_sqrt(x):
        return np.sign(x) * np.sqrt(np.abs(x))

    with sns.axes_style(style="white", rc={"axes.facecolor": (0, 0, 0, 0)}):
        fig, axs = plt.subplots(
            1, 2, figsize=(1.9 * n_cols, 8), sharey=True, sharex=True
        )

        max_clean = max(np.max(np.abs(c)) for c in coefficients_est)
        max_noisy = max(np.max(np.abs(c)) for c in coefficients_true)
        max_mag = np.sqrt(max(max_clean, max_noisy))

        plot_coefficients(
            signed_sqrt(coefficients_true),
            input_features=input_features,
            feature_names=feature_names,
            ax=axs[0],
            cbar=False,
            vmax=max_mag,
            vmin=-max_mag,
        )

        plot_coefficients(
            signed_sqrt(coefficients_est),
            input_features=input_features,
            feature_names=feature_names,
            ax=axs[1],
            cbar=False,
        )

        axs[0].set_title("True Coefficients", rotation=45)
        axs[1].set_title("Est. Coefficients", rotation=45)

        fig.tight_layout()


def coeff_metrics(coefficients, coeff_true):
    metrics = {}
    metrics["coeff_precision"] = sklearn.metrics.precision_score(
        coeff_true.flatten() != 0, coefficients.flatten() != 0
    )
    metrics["coeff_recall"] = sklearn.metrics.recall_score(
        coeff_true.flatten() != 0, coefficients.flatten() != 0
    )
    metrics["coeff_f1"] = sklearn.metrics.f1_score(
        coeff_true.flatten() != 0, coefficients.flatten() != 0
    )
    metrics["coeff_mse"] = sklearn.metrics.mean_squared_error(
        coeff_true.flatten(), coefficients.flatten()
    )
    metrics["coeff_mae"] = sklearn.metrics.mean_absolute_error(
        coeff_true.flatten(), coefficients.flatten()
    )
    metrics["main"] = metrics["coeff_f1"]
    return metrics


def integration_metrics(model, x_test, t_train, x_dot_test):
    metrics = {}
    metrics["mse-plot"] = model.score(
        x_test,
        t_train,
        x_dot_test,
        metric=sklearn.metrics.mean_squared_error,
    )
    metrics["mae-plot"] = model.score(
        x_test,
        t_train,
        x_dot_test,
        metric=sklearn.metrics.mean_absolute_error,
    )
    return metrics


def unionize_coeff_matrices(
    model: ps.SINDy, coeff_true: list[dict]
) -> tuple[np.ndarray, np.ndarray, np.ndarray]:
    """Reformat true coefficients and coefficient matrix compatibly

    In order to calculate accuracy metrics between true and estimated
    coefficients, this function compares the names of true coefficients
    and a the fitted model's features in order to create comparable
    (i.e. non-ragged) true and estimated coefficient matrices.  In
    a word, it stacks the correct coefficient matrix and the estimated
    coefficient matrix in a matrix that represents the union of true
    features and modeled features.

    Arguments:
        model: fitted model
        coeff_true: list of dicts of format function_name: coefficient,
            one dict for each modeled coordinate/target

    Returns:
        Tuple of true coefficient matrix, estimated coefficient matrix,
        and combined feature names

    Warning:
        Does not disambiguate between commutatively equivalent function
        names such as 'x z' and 'z x' or 'x^2' and 'x x'
    """
    model_features = model.get_feature_names()
    true_features = [set(coeffs.keys()) for coeffs in coeff_true]
    unmodeled_features = set(chain.from_iterable(true_features)) - set(model_features)
    model_features.extend(list(unmodeled_features))
    est_coeff_mat = model.coefficients()
    new_est_coeff = np.zeros((est_coeff_mat.shape[0], len(model_features)))
    new_est_coeff[:, : est_coeff_mat.shape[1]] = est_coeff_mat
    true_coeff_mat = np.zeros_like(new_est_coeff)
    for row, terms in enumerate(coeff_true):
        for term, coeff in terms.items():
            true_coeff_mat[row, model_features.index(term)] = coeff

    return true_coeff_mat, new_est_coeff, model_features


def _make_model(
    input_features: list[str],
    dt: float,
    diff_params: dict,
    feat_params: dict,
    opt_params: dict,
) -> ps.SINDy:
    """Build a model with object parameters dictionaries

    e.g. {"kind": "finitedifference"} instead of FiniteDifference()
    """

    def finalize_param(lookup_func, pdict, lookup_key):
        try:
            cls_name = pdict.pop(lookup_key)
        except AttributeError:
            cls_name = pdict.vals.pop(lookup_key)
            pdict = pdict.vals

        param_cls = lookup_func(cls_name)
        param_final = param_cls(**pdict)
        pdict[lookup_key] = cls_name
        return param_final

    diff = finalize_param(diff_lookup, diff_params, "diffcls")
    features = finalize_param(feature_lookup, feat_params, "featcls")
    opt = finalize_param(opt_lookup, opt_params, "optcls")
    return ps.SINDy(
        differentiation_method=diff,
        optimizer=opt,
        t_default=dt,
        feature_library=features,
        feature_names=input_features,
    )


def plot_training_data(
    last_train: np.ndarray, last_train_true: np.ndarray, smoothed_last_train: np.ndarray
):
    """Plot training data (and smoothed training data, if different)."""
    fig = plt.figure(figsize=(12, 6))
    if last_train.shape[1] == 2:
        ax = fig.add_subplot(1, 2, 1)
        ax.plot(
            last_train_true[:, 0],
            last_train_true[:, 1],
            ".",
            label="True values",
            color=PAL[0],
            **PLOT_KWS,
        )
        ax.plot(
            last_train[:, 0],
            last_train[:, 1],
            ".",
            label="Measured values",
            color=PAL[1],
            **PLOT_KWS,
        )
        if (
            np.linalg.norm(smoothed_last_train - last_train) / smoothed_last_train.size
            > 1e-12
        ):
            ax.plot(
                smoothed_last_train[:, 0],
                smoothed_last_train[:, 1],
                ".",
                label="Smoothed values",
                color=PAL[2],
                **PLOT_KWS,
            )
        ax.set(xlabel="$x_0$", ylabel="$x_1$")
    elif last_train.shape[1] == 3:
        ax = fig.add_subplot(1, 2, 1, projection="3d")
        ax.plot(
            last_train_true[:, 0],
            last_train_true[:, 1],
            last_train_true[:, 2],
            color=PAL[0],
            label="True values",
            **PLOT_KWS,
        )

        ax.plot(
            last_train[:, 0],
            last_train[:, 1],
            last_train[:, 2],
            ".",
            color=PAL[1],
            label="Measured values",
            alpha=0.3,
        )
        if (
            np.linalg.norm(smoothed_last_train - last_train) / smoothed_last_train.size
            > 1e-12
        ):
            ax.plot(
                smoothed_last_train[:, 0],
                smoothed_last_train[:, 1],
                smoothed_last_train[:, 2],
                ".",
                color=PAL[2],
                label="Smoothed values",
                alpha=0.3,
            )
        ax.set(xlabel="$x$", ylabel="$y$", zlabel="$z$")
    else:
        raise ValueError("Can only plot 2d or 3d data.")
    ax.set(title="Training data")
    ax.legend()
    ax = fig.add_subplot(1, 2, 2)
    ax.loglog(np.abs(scipy.fft.rfft(last_train, axis=0)) / np.sqrt(len(last_train)))
    ax.set(title="Training Data Absolute Spectral Density")
    ax.set(xlabel="Wavenumber")
    ax.set(ylabel="Magnitude")
    return fig

def plot_pde_training_data(last_train, last_train_true, smoothed_last_train):
    """Plot training data (and smoothed training data, if different)."""
    #1D:
    if len(last_train.shape)==3:
        fig, axs = plt.subplots(1, 3, figsize=(18,6))
        axs[0].imshow(last_train_true, vmin=0, vmax=last_train_true.max())
        axs[0].set(title="True Data")
        axs[1].imshow(last_train_true - last_train, vmin=0, 
                    vmax=last_train_true.max())
        axs[1].set(title="Noise")
        axs[2].imshow(last_train_true - smoothed_last_train, vmin=0, 
                    vmax=last_train_true.max())
        axs[2].set(title="Smoothed Data")
        return plt.show()

def plot_test_trajectories(
    last_test: np.ndarray, model: ps.SINDy, dt: float
) -> Mapping[str, np.ndarray]:
    """Plot a test trajectory

    Args:
        last_test: a single trajectory of the system
        model: a trained model to simulate and compare to test data
        dt: the time interval in test data

    Returns:
        A dict with two keys, "t_sim" (the simulation times) and
    "x_sim" (the simulated trajectory)
    """
    t_test = np.arange(len(last_test) * dt, step=dt)
    t_sim = t_test
    try:
        x_test_sim = model.simulate(last_test[0], t_test)
    except ValueError:
        warn(message="Simulation blew up; returning zeros")
        x_test_sim = np.zeros_like(last_test)
    # truncate if integration returns wrong number of points
    t_sim = t_test[: len(x_test_sim)]
    fig, axs = plt.subplots(last_test.shape[1], 1, sharex=True, figsize=(7, 9))
    plt.suptitle("Test Trajectories by Dimension")
    for i in range(last_test.shape[1]):
        axs[i].plot(t_test, last_test[:, i], "k", label="true trajectory")
        axs[i].plot(t_sim, x_test_sim[:, i], "r--", label="model simulation")
        axs[i].legend()
        axs[i].set(xlabel="t", ylabel="$x_{}$".format(i))

    fig = plt.figure(figsize=(10, 4.5))
    plt.suptitle("Full Test Trajectories")
    if last_test.shape[1] == 2:
        ax1 = fig.add_subplot(121)
        ax1.plot(last_test[:, 0], last_test[:, 1], "k")
        ax1.set(xlabel="$x_0$", ylabel="$x_1$", title="true trajectory")
        ax2 = fig.add_subplot(122)
        ax2.plot(x_test_sim[:, 0], x_test_sim[:, 1], "r--")
        ax2.set(xlabel="$x_0$", ylabel="$x_1$", title="model simulation")
    elif last_test.shape[1] == 3:
        ax1 = fig.add_subplot(121, projection="3d")
        ax1.plot(last_test[:, 0], last_test[:, 1], last_test[:, 2], "k")
        ax1.set(xlabel="$x_0$", ylabel="$x_1$", zlabel="$x_2$", title="true trajectory")
        ax2 = fig.add_subplot(122, projection="3d")
        ax2.plot(x_test_sim[:, 0], x_test_sim[:, 1], x_test_sim[:, 2], "r--")
        ax2.set(
            xlabel="$x_0$", ylabel="$x_1$", zlabel="$x_2$", title="model simulation"
        )
    else:
        raise ValueError("Can only plot 2d or 3d data.")
    return {"t_sim": t_sim, "x_sim": x_test_sim}

@dataclass
class ParamDetails:
    vals: Sequence | Mapping
    modules: Sequence[ModuleType]


@dataclass
class SeriesDef:
    """The details of constructing the ragged axes of a grid search.

    The concept of a SeriesDef refers to a slice along a single axis of
    a grid search in conjunction with another axis (or axes)
    whose size or meaning differs along different slices.

    Attributes:
        name: The name of the slice, as a label for printing
        static_param: the constant paramter to this slice. Then key is
            the name of the parameter, as understood by the experiment
            Conceptually, the key serves as an index of this slice in
            the gridsearch.
        grid_params: the keys of the parameters in the experiment that
            vary along jagged axis for this slice
        grid_vals: the values of the parameters in the experiment that
            vary along jagged axis for this slice

    Example:

        truck_wheels = SeriesDef(
            "Truck",
            {"vehicle": "flatbed_truck"},
            ["vehicle.n_wheels"],
            [[10, 18]]
        )

    """

    name: str
    static_param: dict
    grid_params: Optional[Sequence[str]]
    grid_vals: Optional[list[Sequence]]


@dataclass
class SeriesList:
    """Specify the ragged slices of a grid search.

    As an example, consider a grid search of miles per gallon for
    different vehicles, in different routes, with different tires.
    Since different tires fit on different vehicles, the tire axis would
    be ragged, varying along the vehicle axis.

        Truck = SeriesDef("trucks")

    Attribtues:
        param_name: the key of the parameter in the experiment that
            varies along the series axis.
        print_name: the print name of the parameter in the experiment
            that varies along the series axis.
        series_list: Each element of the series axis

    Example:

        truck_wheels = SeriesDef(
            "Truck",
            {"vehicle": "flatbed_truck"},
            ["vehicle.n_wheels"],
            [[10, 18]]
        )
        bike_tires = SeriesDef(
            "Bike",
            {"vehicle": "bicycle"},
            ["vehicle.tires"],
            [["gravel_tires", "road_tires"]]
        )
        VehicleOptions = SeriesList(
            "vehicle",
            "Vehicle Types",
            [truck_wheels, bike_tires]
        )

    """

    param_name: Optional[str]
    print_name: Optional[str]
    series_list: list[SeriesDef]


class NestedDict(defaultdict):
    def __missing__(self, key):
        try:
            prefix, subkey = key.split(".", 1)
        except ValueError:
            raise KeyError(key)
        return self[prefix][subkey]

    def __setitem__(self, key, value):
        if "." in key:
            prefix, suffix = key.split(".", 1)
            if self.get(prefix) is None:
                self[prefix] = NestedDict()
            return self[prefix].__setitem__(suffix, value)
        else:
            return super().__setitem__(key, value)


@dataclass(frozen=True)
class _PlotPrefs:
    plot: bool = True
    rel_noise: bool = False
    grid_plot_match: Collection[dict] = field(default_factory=lambda: (dict(),))

    def __bool__(self):
        return self.plot


def kalman_generalized_cv(
    times: np.ndarray, measurements: np.ndarray, alpha0: float = 1, detail=False
):
    """Find kalman parameter alpha using GCV error

    See Boyd & Barratt, Fitting a Kalman Smoother to Data.  No regularization
    """
    measurements = measurements.reshape((-1, 1))
    nt = len(measurements)
    dt = times[1] - times[0]
    Ai = np.array([[1, 0], [dt, 1]])
    Qi = kalman.gen_Qi(dt)
    Qi_rt_inv = np.linalg.cholesky(np.linalg.inv(Qi))
    Qi_r_i_vec = np.reshape(Qi_rt_inv, (-1, 1))
    Qi_proj = (
        lambda vec: Qi_r_i_vec
        @ (Qi_r_i_vec.T @ Qi_r_i_vec) ** -1
        @ (Qi_r_i_vec.T)
        @ vec
    )
    Hi = np.array([[0, 1]])
    Ri = np.eye(1)
    Ri_rt_inv = Ri
    params0 = aks.KalmanSmootherParameters(Ai, Qi_rt_inv, Hi, Ri)
    mask = np.ones_like(measurements, dtype=bool)
    mask[::4] = False

    def proj(curr_params, t):
        W_n_s_v = np.reshape(curr_params.W_neg_sqrt, (-1, 1))
        W_n_s_v = np.reshape(Qi_proj(W_n_s_v), (2, 2))
        new_params = aks.KalmanSmootherParameters(Ai, W_n_s_v, Hi, Ri_rt_inv)
        return new_params, t

    params, info = aks.tune(params0, proj, measurements, K=mask, lam=0.1, verbose=False)
    est_Q = np.linalg.inv(params.W_neg_sqrt @ params.W_neg_sqrt.T)
    est_alpha = 1 / (est_Q / Qi).mean()
    return est_alpha<|MERGE_RESOLUTION|>--- conflicted
+++ resolved
@@ -2,11 +2,7 @@
 from dataclasses import dataclass, field
 from itertools import chain
 from types import ModuleType
-<<<<<<< HEAD
 from typing import Sequence, Mapping, Optional, Collection, Callable
-=======
-from typing import Sequence, Mapping, Optional, Collection, Any
->>>>>>> 0dec6095
 from math import ceil
 from warnings import warn
 
