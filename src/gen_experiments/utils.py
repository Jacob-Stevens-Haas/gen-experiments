--- conflicted
+++ resolved
@@ -2,11 +2,7 @@
 from dataclasses import dataclass, field
 from itertools import chain
 from types import ModuleType
-<<<<<<< HEAD
-from typing import Sequence, Mapping, Optional, Callable
-=======
-from typing import Sequence, Mapping, Optional, Collection
->>>>>>> 3ad3d457
+from typing import Sequence, Mapping, Optional, Collection, Callable
 from math import ceil
 from warnings import warn
 
