--- conflicted
+++ resolved
@@ -353,9 +353,6 @@
         "Kalman",
         diff_params["kalman"],
         ["diff_params.alpha", "diff_params.meas_var"],
-<<<<<<< HEAD
-        [(None,), (0.1, .5, 1, 2, 4, 8)],
-=======
         [(None,), (0.01, .25, 1, 4, 16, 64)],
     ),
     "auto-kalman3": SeriesDef(
@@ -363,7 +360,6 @@
         diff_params["kalman"],
         ["diff_params.alpha"],
         [(None,)],
->>>>>>> 0a874267
     ),
     "tv1": SeriesDef(
         "Total Variation",
@@ -439,14 +435,6 @@
         ),
         [np],
     ),
-<<<<<<< HEAD
-}
-skinny_specs = {
-    "exp3": (
-        ("sim_params.noise_abs", "diff_params.meas_var"),
-        (lambda x: x, lambda x: x)
-    )
-=======
     "kalman-auto3": ParamDetails(
         SeriesList(
             "diff_params",
@@ -499,5 +487,10 @@
         ),
         [this_module]
     ),
->>>>>>> 0a874267
+}
+skinny_specs = {
+    "exp3": (
+        ("sim_params.noise_abs", "diff_params.meas_var"),
+        (lambda x: x, lambda x: x)
+    )
 }