from copy import copy
from typing import Iterable, Sequence, Optional, Callable, Collection

from scipy.stats import kstest
import matplotlib.pyplot as plt
import numpy as np

import gen_experiments
from gen_experiments.utils import (
    _PlotPrefs,
    NestedDict,
    SeriesList,
    SeriesDef,
    plot_training_data,
    plot_test_trajectories,
    compare_coefficient_plots,
    _max_amplitude
)
name = "gridsearch"
OtherSliceDef = tuple[int | Callable]
SkinnySpecs = Optional[tuple[tuple[str, ...], tuple[OtherSliceDef, ...]]]

def run(
    seed: int,
    ex_name: str,
    grid_params: list[str],
    grid_vals: list[Sequence],
    grid_decisions: Sequence[str],
    other_params: dict,
    series_params: Optional[SeriesList] = None,
    metrics: Optional[Sequence] = None,
<<<<<<< HEAD
    plot_prefs: bool = True,
    skinny_specs: Optional[tuple[tuple[str, ...], tuple[OtherSliceDef, ...]]] = None,
=======
    plot_prefs: _PlotPrefs = _PlotPrefs(True, False, ()),
    skinny_specs: SkinnySpecs = None,
>>>>>>> 0a874267
):
    """Run a grid-search wrapper of an experiment.

    Arguments:
        ex_name: an experiment registered in gen_experiments
        grid_params: kwarg names to grid and pass to
            experiment
        grid_vals: kwarg values to grid.  Indices match grid_params
        grid_decisions: What to do with each grid param, e.g.
            {"plot", "best"}.  Indices match grid_params.
        other_params: a dict of other kwargs to pass to experiment
        metrics: names of metrics to record from each wrapped experiment
        plot_prefs: whether to plot results, and if so, a function to
            intercept and modify plot data.  Use this for applying any
            scaling or conversions.
        skinny_specs: Allow only conducting some of the grid search,
            where axes are all searched, but not all combinates are
            searched.  The first element is a sequence of grid_names to
            skinnify.  The second is the thin_slices criteria (see
            docstring for _ndindex_skinny).  By default, all plot axes
            are made skinny with respect to each other.
    """
    other_params = NestedDict(**other_params)
    base_ex, base_group = gen_experiments.experiments[ex_name]
    if series_params is None:
        series_params = SeriesList(None, None, [SeriesDef(ex_name, {}, [], [])])
        legends = False
    else:
        legends = True
    n_metrics = len(metrics)
    n_plotparams = len([decide for decide in grid_decisions if decide == "plot"])
    series_searches = []
    if base_group is not None:
        other_params["group"] = base_group
    for series_data in series_params.series_list:
        curr_other_params = copy(other_params)
        if series_params.param_name is not None:
            curr_other_params[series_params.param_name] = series_data.static_param
        new_grid_vals: list = grid_vals + series_data.grid_vals
        new_grid_params = grid_params + series_data.grid_params
        new_grid_decisions = grid_decisions + len(series_data.grid_params) * ["best"]
        if skinny_specs is not None:
            ind_skinny, where_others = _curr_skinny_specs(skinny_specs, new_grid_params)
        else:
            ind_skinny = [
                ind for ind, decide in enumerate(new_grid_decisions) if decide=="plot"
            ]
            where_others = None
        full_results_shape = (len(metrics), *(len(grid) for grid in new_grid_vals))
        full_results = np.empty(full_results_shape)
        full_results.fill(-np.inf)
        gridpoint_selector = _ndindex_skinny(full_results_shape[1:], ind_skinny, where_others)
        rng = np.random.default_rng(seed)
        for ind in gridpoint_selector:
            new_seed = rng.integers(1000)
            for axis_ind, key, val_list in zip(ind, new_grid_params, new_grid_vals):
                curr_other_params[key] = val_list[axis_ind]
            curr_results, recent_data = base_ex.run(
                new_seed, **curr_other_params, display=False, return_all=True
            )
            if _params_match(curr_other_params, plot_prefs.grid_plot_match) and plot_prefs:
                plot_gridpoint(recent_data, curr_other_params)
            full_results[(slice(None), *ind)] = [
                curr_results[metric] for metric in metrics
            ]
        series_searches.append(_marginalize_grid_views(new_grid_decisions, full_results))

    if plot_prefs:
<<<<<<< HEAD
        grid_vals, grid_params = plot_prefs(grid_vals, grid_params, )
=======
        if plot_prefs.rel_noise:
            grid_vals, grid_params = plot_prefs.rel_noise(grid_vals, grid_params, recent_data)
>>>>>>> 0a874267
        fig, subplots = plt.subplots(
            n_metrics,
            n_plotparams,
            sharey="row",
            sharex="col",
            squeeze=False,
            figsize=(n_plotparams * 3, 0.5 + n_metrics * 2.25),
        )
        for series_data, series_name in zip(
            series_searches, (ser.name for ser in series_params.series_list)
        ):
            plot(
                fig,
                subplots,
                metrics,
                grid_params,
                grid_vals,
                series_data,
                series_name,
                legends,
            )
        if series_params.print_name is not None:
            title = f"Grid Search on {series_params.print_name} in {ex_name}"
        else:
            title = f"Grid Search in {ex_name}"
        fig.suptitle(title)
        fig.tight_layout()

    main_metric_ind = metrics.index("main") if "main" in metrics else 0
    return {
        "results": series_searches,
        "main": max(grid[main_metric_ind].max() for grid in series_searches),
    }


def plot(fig, subplots, metrics, grid_params, grid_vals, grid_searches, name, legends):
    for m_ind_row, m_name in enumerate(metrics):
        for col, (param_name, x_ticks, param_search) in enumerate(
            zip(grid_params, grid_vals, grid_searches)
        ):
            ax = subplots[m_ind_row, col]
            ax.plot(x_ticks, param_search[m_ind_row], label=name)
            x_ticks = np.array(x_ticks)
            if m_name in ("coeff_mse", "coeff_mae"):
                ax.set_yscale("log")
            x_ticks_normalized = (
                (x_ticks - x_ticks.min())
                / (x_ticks.max() - x_ticks.min())
            )
            x_ticks_lognormalized = (
                (np.log(x_ticks) - np.log(x_ticks).min())
                / (np.log(x_ticks.max()) - np.log(x_ticks).min())
            )
            ax = subplots[m_ind_row, col]
            if (
                kstest(x_ticks_normalized, "uniform")
                < kstest(x_ticks_lognormalized, "uniform")
            ):
                ax.set_xscale("log")
            if m_ind_row == 0:
                ax.set_title(f"{param_name}")
            if col == 0:
                ax.set_ylabel(f"{m_name}")
    if legends:
        ax.legend()


def _params_match(exp_params: dict, plot_params: Collection[dict]) -> bool:
    """Determine whether experimental parameters match a specification"""
    for pref_or in plot_params:
        try:
            if all(exp_params[param] == value for param, value in pref_or.items()):
                return True
        except KeyError:
            pass
    return False


def plot_gridpoint(grid_data: dict, other_params: dict):
    print("Results for params: ", other_params, flush=True)
    sim_ind = -1
    x_train = grid_data["x_train"][sim_ind]
    x_true = grid_data["x_train_true"][sim_ind]
    model = grid_data["model"]
    model.print()
    smooth_train = model.differentiation_method.smoothed_x_
    plot_training_data(x_train, x_true, smooth_train)
    compare_coefficient_plots(
        grid_data["coefficients"],
        grid_data["coeff_true"],
        input_features=grid_data["input_features"],
        feature_names=grid_data["feature_names"],
    )
    plot_test_trajectories(grid_data["x_test"][sim_ind], model, grid_data["dt"])
    plt.show()


def _marginalize_grid_views(
    grid_decisions: Iterable, results: np.ndarray
) -> list[np.ndarray]:
    """Marginalize unnecessary dimensions by taking max across axes."""
    plot_param_inds = [ind for ind, val in enumerate(grid_decisions) if val == "plot"]
    grid_searches = []
    for param_ind in plot_param_inds:
        selection_results = np.moveaxis(results, param_ind + 1, 1)
        new_shape = selection_results.shape
        selection_results = selection_results.reshape(*new_shape[:2], -1).max(-1)
        grid_searches.append(selection_results)
    return grid_searches

def _ndindex_skinny(
        shape: tuple[int],
        thin_axes: Optional[Sequence[int]] = None,
        thin_slices: Optional[Sequence[OtherSliceDef]] = None
    ):
    """
    Return an iterator like ndindex, but only traverse thin_axes once

    This is useful for grid searches with multiple plot axes, where
    searching across all combinations of plot axes is undesireable.
    Slow for big arrays! (But still probably trivial compared to the
    gridsearch operation :))

    Args:
        shape: array shape
        thin_axes: axes for which you don't want the product of all
            indexes
        thin_slices: the indexes for other thin axes when traversing
            a particular thin axis. Defaults to 0th index

    Example:

    >>> set(_ndindex_skinny((2,2), (0,1), ((0,), (lambda x: x,))))

    {(0, 0), (0, 1), (1, 1)}
    """
    if thin_axes is None and thin_slices is None:
        thin_axes = tuple()
        thin_slices = tuple()
    elif thin_axes is None:
        raise ValueError("Must pass thin_axes if thin_slices is not None")
    elif thin_slices is None:  # slice other thin axes at 0th index
        n_thin = len(thin_axes)
        thin_slices = (n_thin * ((n_thin-1) * (0,),))
    full_indexes = np.ndindex(shape)

    def ind_checker(multi_index):
        """Check if a multi_index meets thin index criteria"""
        matches = []
        # check whether multi_index matches criteria of any thin_axis
        for ax1, where_others in zip(thin_axes, thin_slices, strict=True):
            other_axes = list(thin_axes)
            other_axes.remove(ax1)
            match = True
            # check whether multi_index meets criteria of a particular thin_axis
            for ax2, slice_ind in zip(other_axes, where_others, strict=True):
                if callable(slice_ind):
                    slice_ind = slice_ind(multi_index[ax1])
                # would check: "== slice_ind", but must allow slice_ind = -1
                match *= (multi_index[ax2] == range(shape[ax2])[slice_ind])
            matches.append(match)
        return any(matches)

    while True:
        try:
            ind = next(full_indexes)
        except StopIteration:
            break
        if ind_checker(ind):
            yield ind


def _curr_skinny_specs(
    skinny_specs: SkinnySpecs, grid_params: list[str]
) -> tuple[Sequence[int], Sequence[OtherSliceDef]]:
    """Calculate which skinny specs apply to current parameters"""
    skinny_param_inds = [
        grid_params.index(pname)
        for pname in skinny_specs[0]
        if pname in grid_params
    ]
    missing_sk_inds = [
        skinny_specs[0].index(pname)
        for pname in skinny_specs[0]
        if pname not in grid_params
    ]
    where_others = []
    for orig_sk_ind, match_criteria in zip(
        range(len(skinny_specs[0])),
        skinny_specs[1],
        strict=True
    ):
        if orig_sk_ind in missing_sk_inds:
            continue
        missing_criterion_inds = tuple(
            sk_ind if sk_ind < orig_sk_ind else sk_ind-1 for sk_ind in missing_sk_inds
        )
        new_criteria = tuple(
            match_criterion
            for cr_ind, match_criterion in enumerate(match_criteria)
            if cr_ind not in missing_criterion_inds
        )
        where_others.append(new_criteria)
    return skinny_param_inds, tuple(where_others)<|MERGE_RESOLUTION|>--- conflicted
+++ resolved
@@ -29,13 +29,8 @@
     other_params: dict,
     series_params: Optional[SeriesList] = None,
     metrics: Optional[Sequence] = None,
-<<<<<<< HEAD
-    plot_prefs: bool = True,
-    skinny_specs: Optional[tuple[tuple[str, ...], tuple[OtherSliceDef, ...]]] = None,
-=======
     plot_prefs: _PlotPrefs = _PlotPrefs(True, False, ()),
     skinny_specs: SkinnySpecs = None,
->>>>>>> 0a874267
 ):
     """Run a grid-search wrapper of an experiment.
 
@@ -104,12 +99,8 @@
         series_searches.append(_marginalize_grid_views(new_grid_decisions, full_results))
 
     if plot_prefs:
-<<<<<<< HEAD
-        grid_vals, grid_params = plot_prefs(grid_vals, grid_params, )
-=======
         if plot_prefs.rel_noise:
             grid_vals, grid_params = plot_prefs.rel_noise(grid_vals, grid_params, recent_data)
->>>>>>> 0a874267
         fig, subplots = plt.subplots(
             n_metrics,
             n_plotparams,
