--- conflicted
+++ resolved
@@ -146,12 +146,8 @@
 }
 opt_params = {
     "test": ND({"optcls": "STLSQ"}),
-<<<<<<< HEAD
     "test_low": ND({"optcls": "STLSQ", "threshold": 0.09}),
     "miosr": ND({"optcls": "MIOSR"}),
-=======
-    "miosr": ND({"optcls": "MIOSR", "unbias": True}),
->>>>>>> cbaa0592
     "enslsq": ND(
         {"optcls": "ensemble", "opt": ps.STLSQ(), "bagging": True, "n_models": 20}
     ),
