from collections.abc import Iterable, Sequence
from typing import TypeVar, cast

import numpy as np
import pysindy as ps
from numpy.typing import NDArray

from gen_experiments.data import _signal_avg_power
from gen_experiments.gridsearch.typing import (
    GridLocator,
    SeriesDef,
    SeriesList,
    SkinnySpecs,
)
from gen_experiments.plotting import _PlotPrefs
from gen_experiments.typing import NestedDict
from gen_experiments.utils import FullSINDyTrialData

T = TypeVar("T", bound=str)
U = TypeVar("U")


def ND(d: dict[T, U]) -> NestedDict[T, U]:
    return NestedDict(**d)


def _convert_abs_rel_noise(
    scan_grid: dict[str, NDArray[np.floating]],
    recent_results: FullSINDyTrialData,
) -> dict[str, Sequence[np.floating]]:
    """Convert abs_noise grid_vals to rel_noise"""
    signal = np.stack(recent_results["x_true"], axis=-1)
    signal_power = _signal_avg_power(signal)
    plot_grid = scan_grid.copy()
    new_vals = plot_grid["sim_params.noise_abs"] / signal_power
    plot_grid["sim_params.noise_rel"] = new_vals
    plot_grid.pop("sim_params.noise_abs")
    return cast(dict[str, Sequence[np.floating]], plot_grid)


# To allow pickling
def identity(x):
    return x


def quadratic(x):
    return x * x


def addn(x):
    return x + x


plot_prefs = {
    "test": _PlotPrefs(),
    "test-absrel": _PlotPrefs(
        True, False, GridLocator(..., {("sim_params.noise_abs", (1,))})
    ),
    "test-absrel2": _PlotPrefs(
        True,
        False,
        GridLocator(
            ...,
            (..., ...),
            (
                {"sim_params.noise_abs": 0.1},
                {"sim_params.noise_abs": 0.5},
                {"sim_params.noise_abs": 1},
                {"sim_params.noise_abs": 2},
                {"sim_params.noise_abs": 4},
                {"sim_params.noise_abs": 8},
            ),
        ),
    ),
    "absrel-newloc": _PlotPrefs(
        True,
        False,
        GridLocator(
            ["coeff_mse", "coeff_f1"],
            (..., (2, 3, 4)),
            (
                {"diff_params.kind": "kalman", "diff_params.alpha": None},
                {
                    "diff_params.kind": "kalman",
                    "diff_params.alpha": lambda a: isinstance(a, float | int),
                },
                {"diff_params.kind": "trend_filtered"},
                {"diff_params.diffcls": "SmoothedFiniteDifference"},
            ),
        ),
    ),
}
sim_params = {
    "test": ND({"n_trajectories": 2}),
    "test-r1": ND({"n_trajectories": 2, "noise_rel": 0.01}),
    "test-r2": ND({"n_trajectories": 2, "noise_rel": 0.1}),
    "test-r3": ND({"n_trajectories": 2, "noise_rel": 0.3}),
    "10x": ND({"n_trajectories": 10}),
    "10x-r1": ND({"n_trajectories": 10, "noise_rel": 0.01}),
    "10x-r2": ND({"n_trajectories": 10, "noise_rel": 0.05}),
    "test2": ND({"n_trajectories": 2, "noise_abs": 0.4}),
    "med-noise": ND({"n_trajectories": 2, "noise_abs": 0.8}),
    "med-noise-many": ND({"n_trajectories": 10, "noise_abs": 0.8}),
    "hi-noise": ND({"n_trajectories": 2, "noise_abs": 2}),
<<<<<<< HEAD
    "pde-ic1": ND(
        {
            "spatial_grid": np.linspace(-8, 8, 256),
            "init_cond": np.exp(-((np.linspace(-8, 8, 256) + 2) ** 2) / 2),
            "rel_noise": 0.001,
            "t_end": 32,
            "dt": 0.1,
        }
    ),
    "pde-ic2": ND(
        {
            "spatial_grid": np.linspace(0, 100, 1024),
            "init_cond": (np.cos(np.linspace(0, 100, 1024)))
            * (1 + np.sin(np.linspace(0, 100, 1024) - 0.5)),
            "rel_noise": 0.1,
            "t_end": 100,
            "dt": 0.4,
=======
    "pde-ic1": ND({"init_cond": np.exp(-((np.linspace(-8, 8, 256) + 2) ** 2) / 2)}),
    "pde-ic2": ND(
        {
            "init_cond": (np.cos(np.linspace(0, 100, 1024)))
            * (1 + np.sin(np.linspace(0, 100, 1024) - 0.5))
>>>>>>> 5501aa95
        }
    ),
}
diff_params = {
    "test": ND({"diffcls": "FiniteDifference"}),
    "autoks": ND({"diffcls": "sindy", "kind": "kalman", "alpha": "gcv"}),
    "test_axis": ND({"diffcls": "FiniteDifference", "axis": -2}),
    "test2": ND({"diffcls": "SmoothedFiniteDifference"}),
    "tv": ND(
        {
            "diffcls": "sindy",
            "kind": "trend_filtered",
            "order": 0,
            "alpha": 1,
        }
    ),
    "savgol": ND({"diffcls": "sindy", "kind": "savitzky_golay"}),
    "sfd-nox": ND({"diffcls": "SmoothedFiniteDifference", "save_smooth": False}),
    "sfd-ps": ND({"diffcls": "SmoothedFiniteDifference"}),
    "kalman": ND({"diffcls": "sindy", "kind": "kalman", "alpha": 0.000055}),
    "kalman-empty2": ND({"diffcls": "sindy", "kind": "kalman", "alpha": None}),
    "kalman-auto": ND(
        {"diffcls": "sindy", "kind": "kalman", "alpha": None, "meas_var": 0.8}
    ),
}
feat_params = {
    "test": ND({"featcls": "Polynomial"}),
    "test2": ND({"featcls": "Fourier"}),
    "cubic": ND({"featcls": "Polynomial", "degree": 3}),
    "testweak": ND({"featcls": "WeakPDELibrary"}),  # needs work
    "pde2": ND(
        {
            "featcls": "pde",
            "function_library": ps.PolynomialLibrary(degree=2, include_bias=False),
            "derivative_order": 2,
            "spatial_grid": np.linspace(-8, 8, 256),
            "include_interaction": True,
        }
    ),
    "pde4": ND(
        {
            "featcls": "pde",
            "function_library": ps.PolynomialLibrary(degree=2, include_bias=False),
            "derivative_order": 4,
            "spatial_grid": np.linspace(0, 100, 1024),
            "include_interaction": True,
        }
    ),
}
opt_params = {
    "test": ND({"optcls": "STLSQ"}),
    "test_low": ND({"optcls": "STLSQ", "threshold": 0.05}),
    "miosr": ND({"optcls": "MIOSR"}),
    "enslsq": ND(
        {"optcls": "ensemble", "opt": ps.STLSQ(), "bagging": True, "n_models": 20}
    ),
    "ensmio-ho-vdp-lv-duff": ND(
        {
            "optcls": "ensemble",
            "opt": ps.MIOSR(target_sparsity=4, unbias=True),
            "bagging": True,
            "n_models": 20,
        }
    ),
    "ensmio-hopf": ND(
        {
            "optcls": "ensemble",
            "opt": ps.MIOSR(target_sparsity=8, unbias=True),
            "bagging": True,
            "n_models": 20,
        }
    ),
    "ensmio-lorenz-ross": ND(
        {
            "optcls": "ensemble",
            "opt": ps.MIOSR(target_sparsity=7, unbias=True),
            "bagging": True,
            "n_models": 20,
        }
    ),
    "mio-lorenz-ross": ND({"optcls": "MIOSR", "target_sparsity": 7, "unbias": True}),
}

# Grid search parameters
metrics = {
    "test": ["coeff_f1", "coeff_mae"],
    "all-coeffs": ["coeff_f1", "coeff_mae", "coeff_mse"],
    "all": ["coeff_f1", "coeff_precision", "coeff_recall", "coeff_mae", "coeff_mse"],
    "lorenzk": ["coeff_f1", "coeff_precision", "coeff_recall", "coeff_mae"],
    "1": ["coeff_f1", "coeff_precision", "coeff_mse", "coeff_mae"],
}
other_params = {
    "test": ND(
        {
            "sim_params": sim_params["test"],
            "diff_params": diff_params["test"],
            "feat_params": feat_params["test"],
            "opt_params": opt_params["test"],
        }
    ),
    "test-pde1": ND(
        {
            "sim_params": sim_params["pde-ic1"],
            "diff_params": diff_params["test_axis"],
            "feat_params": feat_params["pde2"],
            "opt_params": opt_params["test_low"],
        }
    ),
    "test-pde2": ND(
        {
            "sim_params": sim_params["pde-ic2"],
            "diff_params": diff_params["test_axis"],
            "feat_params": feat_params["pde4"],
            "opt_params": opt_params["test"],
        }
    ),
    "tv1": ND(
        {
            "sim_params": sim_params["test"],
            "diff_params": diff_params["tv"],
            "feat_params": feat_params["test"],
            "opt_params": opt_params["test"],
        }
    ),
    "test2": ND(
        {
            "sim_params": sim_params["test"],
            "feat_params": feat_params["test"],
            "opt_params": opt_params["test"],
        }
    ),
    "test-kalman-heuristic2": ND(
        {
            "sim_params": sim_params["test"],
            "diff_params": diff_params["kalman-empty2"],
            "feat_params": feat_params["test"],
            "opt_params": opt_params["test"],
        }
    ),
    "lorenzk": ND(
        {
            "sim_params": sim_params["test"],
            "diff_params": diff_params["kalman"],
            "feat_params": feat_params["test"],
            "opt_params": opt_params["test"],
        }
    ),
    "exp1": ND(
        {
            "sim_params": sim_params["10x"],
            "feat_params": feat_params["test"],
            "opt_params": opt_params["enslsq"],
        }
    ),
    "cubic": ND(
        {
            "sim_params": sim_params["test"],
            "feat_params": feat_params["cubic"],
            "opt_params": opt_params["test"],
        }
    ),
    "exp2": ND(
        {
            "sim_params": sim_params["10x"],
            "feat_params": feat_params["cubic"],
            "opt_params": opt_params["enslsq"],
        }
    ),
    "abs-exp3": ND(
        {
            "sim_params": sim_params["med-noise-many"],
            "feat_params": feat_params["cubic"],
            "opt_params": opt_params["ensmio-lorenz-ross"],
        }
    ),
    "rel-exp3-lorenz": ND(
        {
            "sim_params": sim_params["10x"],
            "feat_params": feat_params["cubic"],
            "opt_params": opt_params["ensmio-lorenz-ross"],
        }
    ),
    "lor-ross-cubic": ND(
        {
            "sim_params": sim_params["10x"],
            "feat_params": feat_params["cubic"],
            "opt_params": opt_params["ensmio-lorenz-ross"],
        }
    ),
    "lor-ross-cubic-fast": ND(
        {
            "sim_params": sim_params["test"],
            "feat_params": feat_params["cubic"],
            "opt_params": opt_params["mio-lorenz-ross"],
        }
    ),
    "4nonzero-cubic": ND(
        {
            "sim_params": sim_params["10x"],
            "feat_params": feat_params["cubic"],
            "opt_params": opt_params["ensmio-ho-vdp-lv-duff"],
        }
    ),
    "hopf-cubic": ND(
        {
            "sim_params": sim_params["10x"],
            "feat_params": feat_params["cubic"],
            "opt_params": opt_params["ensmio-hopf"],
        }
    ),
}
grid_params = {
    "test": ["sim_params.t_end"],
    "abs_noise": ["sim_params.noise_abs"],
    "abs_noise-kalman": ["sim_params.noise_abs", "diff_params.meas_var"],
    "tv1": ["diff_params.alpha"],
    "lorenzk": ["sim_params.t_end", "sim_params.noise_abs", "diff_params.alpha"],
    "duration-absnoise": ["sim_params.t_end", "sim_params.noise_abs"],
    "rel_noise": ["sim_params.t_end", "sim_params.noise_rel"],
}
grid_vals: dict[str, list[Iterable]] = {
    "test": [[5, 10, 15, 20]],
    "abs_noise": [[0.1, 0.5, 1, 2, 4, 8]],
    "abs_noise-kalman": [[0.1, 0.5, 1, 2, 4, 8], [0.1, 0.5, 1, 2, 4, 8]],
    "abs_noise-kalman2": [[0.1, 0.5, 1, 2, 4, 8], [0.01, 0.25, 1, 4, 16, 64]],
    "tv1": [np.logspace(-4, 0, 5)],
    "tv2": [np.logspace(-3, -1, 5)],
    "lorenzk": [[1, 9, 27], [0.1, 0.8], np.logspace(-6, -1, 4)],
    "lorenz1": [[1, 3, 9, 27], [0.01, 0.1, 1]],
    "duration-absnoise": [[0.5, 1, 2, 4, 8, 16], [0.1, 0.5, 1, 2, 4, 8]],
    "rel_noise": [[0.5, 1, 2, 4, 8, 16], [0.05, 0.1, 0.15, 0.2, 0.25, 0.3]],
}
grid_decisions = {
    "test": ["plot"],
    "plot1": ["plot", "max"],
    "lorenzk": ["plot", "plot", "max"],
    "plot2": ["plot", "plot"],
}
diff_series: dict[str, SeriesDef] = {
    "kalman1": SeriesDef(
        "Kalman",
        diff_params["kalman"],
        ["diff_params.alpha"],
        [np.logspace(-6, 0, 3)],
    ),
    "kalman2": SeriesDef(
        "Kalman",
        diff_params["kalman"],
        ["diff_params.alpha"],
        [np.logspace(-4, 0, 5)],
    ),
    "auto-kalman": SeriesDef(
        "Auto Kalman",
        diff_params["kalman"],
        ["diff_params.alpha", "diff_params.meas_var"],
        [(None,), (0.1, 0.5, 1, 2, 4, 8)],
    ),
    "auto-kalman2": SeriesDef(
        "Auto Kalman",
        diff_params["kalman"],
        ["diff_params.alpha", "diff_params.meas_var"],
        [(None,), (0.01, 0.25, 1, 4, 16, 64)],
    ),
    "auto-kalman3": SeriesDef(
        "Auto Kalman",
        diff_params["kalman"],
        ["diff_params.alpha"],
        [(None,)],
    ),
    "tv1": SeriesDef(
        "Total Variation",
        diff_params["tv"],
        ["diff_params.alpha"],
        [np.logspace(-6, 0, 3)],
    ),
    "tv2": SeriesDef(
        "Total Variation",
        diff_params["tv"],
        ["diff_params.alpha"],
        [np.logspace(-4, 0, 5)],
    ),
    "sg1": SeriesDef(
        "Savitsky-Golay",
        diff_params["sfd-ps"],
        ["diff_params.smoother_kws.window_length"],
        [[5, 7, 15]],
    ),
    "sg2": SeriesDef(
        "Savitsky-Golay",
        diff_params["sfd-ps"],
        ["diff_params.smoother_kws.window_length"],
        [[5, 8, 12, 15]],
    ),
}
series_params: dict[str, SeriesList] = {
    "test": SeriesList(
        "diff_params",
        "Differentiation Method",
        [
            diff_series["kalman1"],
            diff_series["tv1"],
            diff_series["sg1"],
        ],
    ),
    "lorenz1": SeriesList(
        "diff_params",
        "Differentiation Method",
        [
            diff_series["kalman2"],
            diff_series["tv2"],
            diff_series["sg2"],
        ],
    ),
    "kalman-auto": SeriesList(
        "diff_params",
        "Differentiation Method",
        [
            diff_series["auto-kalman"],
            diff_series["tv2"],
            diff_series["sg2"],
        ],
    ),
    "kalman-auto2": SeriesList(
        "diff_params",
        "Differentiation Method",
        [
            diff_series["auto-kalman2"],
            diff_series["tv2"],
            diff_series["sg2"],
        ],
    ),
    "kalman-auto3": SeriesList(
        "diff_params",
        "Differentiation Method",
        [
            diff_series["auto-kalman3"],
            diff_series["tv2"],
            diff_series["sg2"],
        ],
    ),
    "multikalman": SeriesList(
        "diff_params",
        "Differentiation Method",
        [
            diff_series["auto-kalman3"],
            diff_series["kalman2"],
            diff_series["tv2"],
            diff_series["sg2"],
        ],
    ),
}


skinny_specs: dict[str, SkinnySpecs] = {
    "exp3": (
        ("sim_params.noise_abs", "diff_params.meas_var"),
        ((identity,), (identity,)),
    ),
    "abs_noise-kalman": (
        tuple(grid_params["abs_noise-kalman"]),
        ((identity,), (identity,)),
    ),
    "duration-noise-kalman": (
        ("sim_params.t_end", "sim_params.noise_abs", "diff_params.meas_var"),
        ((1, 1), (-1, identity), (-1, identity)),
    ),
    "duration-noise": (("sim_params.t_end", "sim_params.noise_rel"), ((1,), (-1,))),
}<|MERGE_RESOLUTION|>--- conflicted
+++ resolved
@@ -102,7 +102,6 @@
     "med-noise": ND({"n_trajectories": 2, "noise_abs": 0.8}),
     "med-noise-many": ND({"n_trajectories": 10, "noise_abs": 0.8}),
     "hi-noise": ND({"n_trajectories": 2, "noise_abs": 2}),
-<<<<<<< HEAD
     "pde-ic1": ND(
         {
             "spatial_grid": np.linspace(-8, 8, 256),
@@ -119,14 +118,7 @@
             * (1 + np.sin(np.linspace(0, 100, 1024) - 0.5)),
             "rel_noise": 0.1,
             "t_end": 100,
-            "dt": 0.4,
-=======
-    "pde-ic1": ND({"init_cond": np.exp(-((np.linspace(-8, 8, 256) + 2) ** 2) / 2)}),
-    "pde-ic2": ND(
-        {
-            "init_cond": (np.cos(np.linspace(0, 100, 1024)))
-            * (1 + np.sin(np.linspace(0, 100, 1024) - 0.5))
->>>>>>> 5501aa95
+            "dt": 0.4
         }
     ),
 }
